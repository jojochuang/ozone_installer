--- conflicted
+++ resolved
@@ -605,13 +605,8 @@
     local ssh_key_expanded="${SSH_PRIVATE_KEY_FILE/#\~/$HOME}"
 
     info "Installing Apache Ozone on $host"
-<<<<<<< HEAD
-    
-    # Expand the download URL with the actual version for fallback
-=======
 
     # Expand the download URL with the actual version
->>>>>>> 992e402c
     local download_url=$(echo "$OZONE_DOWNLOAD_URL" | sed "s/\${OZONE_VERSION}/$OZONE_VERSION/g")
 
     ssh -i "$ssh_key_expanded" -p "$SSH_PORT" -o StrictHostKeyChecking=no "$SSH_USER@$host" "
@@ -632,7 +627,6 @@
             \"$OZONE_INSTALL_DIR/bin/ozone\" version
             return 0
         fi
-<<<<<<< HEAD
         
         # Create temporary directory for installation
         temp_dir=\"/tmp/ozone_install_\$\$\"
@@ -647,21 +641,6 @@
         info "Transferring Ozone tarball to $host via SCP..."
         if scp -i "$ssh_key_expanded" -P "$SSH_PORT" -o StrictHostKeyChecking=no "$local_tarball_path" "$SSH_USER@$host:/tmp/ozone_install_$$/ozone.tar.gz"; then
             info "Successfully transferred tarball to $host"
-=======
-
-        echo \"Downloading Apache Ozone $OZONE_VERSION...\"
-
-        # Create temporary directory for download
-        temp_dir=\"/tmp/ozone_install_\$\$\"
-        mkdir -p \"\$temp_dir\"
-        cd \"\$temp_dir\"
-
-        # Download Ozone
-        if command -v wget >/dev/null 2>&1; then
-            wget \"$download_url\" -O ozone.tar.gz
-        elif command -v curl >/dev/null 2>&1; then
-            curl -L \"$download_url\" -o ozone.tar.gz
->>>>>>> 992e402c
         else
             warn "Failed to transfer tarball to $host via SCP, falling back to direct download"
             # Fallback to direct download on the remote host
@@ -685,7 +664,6 @@
                 fi
             "
         fi
-<<<<<<< HEAD
     else
         warn "No local tarball available, falling back to direct download on $host"
         # Fallback to direct download on the remote host
@@ -715,10 +693,6 @@
         cd \"/tmp/ozone_install_\$\$\"
         
         # Verify tarball exists
-=======
-
-        # Verify download
->>>>>>> 992e402c
         if [[ ! -f ozone.tar.gz ]]; then
             echo \"ERROR: Ozone tarball not found\"
             exit 1
@@ -831,7 +805,6 @@
     # Ask for JDK version
     jdk_version=$(ask_jdk_version)
     log "Selected JDK version: $jdk_version"
-<<<<<<< HEAD
     
     # Download Ozone tarball centrally for distribution
     log "Downloading Ozone tarball centrally for efficient distribution..."
@@ -841,9 +814,6 @@
         local_tarball_path=""
     fi
     
-=======
-
->>>>>>> 992e402c
     # Configure each host
     for host in "${HOSTS[@]}"; do
         host=$(echo "$host" | xargs)
@@ -879,7 +849,6 @@
         install_time_sync "$host"
 
         # Install Apache Ozone
-<<<<<<< HEAD
         install_ozone "$host" "$local_tarball_path"
         
         log "Host $host configuration completed"
@@ -891,13 +860,6 @@
         rm -f "$local_tarball_path"
     fi
     
-=======
-        install_ozone "$host"
-
-        log "Host $host configuration completed"
-    done
-
->>>>>>> 992e402c
     log "Ozone Installer completed successfully"
     log "Next steps:"
     log "1. Run ./generate_configurations.sh to create Ozone configuration files"
