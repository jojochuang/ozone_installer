#!/bin/bash

# Start Ozone Services Script
# This script starts Ozone services in detached mode and waits for safe mode exit

set -e

# Configuration file path
CONFIG_FILE="$(dirname "$0")/ozone_installer.conf"

# Colors for output
RED='\033[0;31m'
GREEN='\033[0;32m'
YELLOW='\033[1;33m'
BLUE='\033[0;34m'
NC='\033[0m' # No Color

# Logging function
log() {
    echo -e "${GREEN}[$(date '+%Y-%m-%d %H:%M:%S')] $1${NC}"
}

warn() {
    echo -e "${YELLOW}[$(date '+%Y-%m-%d %H:%M:%S')] WARNING: $1${NC}"
}

error() {
    echo -e "${RED}[$(date '+%Y-%m-%d %H:%M:%S')] ERROR: $1${NC}"
}

info() {
    echo -e "${BLUE}[$(date '+%Y-%m-%d %H:%M:%S')] INFO: $1${NC}"
}

# Function to load configuration
load_config() {
    if [[ ! -f "$CONFIG_FILE" ]]; then
        error "Configuration file not found: $CONFIG_FILE"
        exit 1
    fi

    # Source the configuration file
    source "$CONFIG_FILE"

    if [[ -z "$CLUSTER_HOSTS" ]]; then
        error "CLUSTER_HOSTS is empty in configuration file"
        exit 1
    fi
}

# Function to check if Ozone is installed
check_ozone_installation() {
    local host=$1
    local ssh_key_expanded="${SSH_PRIVATE_KEY_FILE/#\~/$HOME}"

    info "Checking Ozone installation on $host"

    ssh -i "$ssh_key_expanded" -p "$SSH_PORT" -o StrictHostKeyChecking=no "$SSH_USER@$host" '
        # Set up environment variables
        export JAVA_HOME=/usr/lib/jvm/java
        export OZONE_HOME=/opt/ozone
        export PATH="$OZONE_HOME/bin:$PATH"

        # Find and use the actual JAVA_HOME if java is installed
        if command -v java >/dev/null 2>&1; then
            java_bin=$(which java)
            if [[ -L "$java_bin" ]]; then
                java_bin=$(readlink -f "$java_bin")
            fi
            export JAVA_HOME=$(dirname "$(dirname "$java_bin")")
        fi

        # Check if ozone command is available
        if command -v ozone >/dev/null 2>&1; then
            echo "Ozone command found: $(which ozone)"
            ozone version
            exit 0
        elif [[ -f /opt/ozone/bin/ozone ]]; then
            echo "Ozone found at: /opt/ozone/bin/ozone"
            export OZONE_HOME=/opt/ozone
            /opt/ozone/bin/ozone version
            exit 0
        elif [[ -f /usr/local/ozone/bin/ozone ]]; then
            echo "Ozone found at: /usr/local/ozone/bin/ozone"
            export OZONE_HOME=/usr/local/ozone
            /usr/local/ozone/bin/ozone version
            exit 0
        else
            echo "ERROR: Ozone installation not found"
            echo "Please install Ozone before running this script"
            exit 1
        fi
    '
}

# Function to format SCM
format_scm() {
    local host=$1
    local ssh_key_expanded="${SSH_PRIVATE_KEY_FILE/#\~/$HOME}"

    info "Formatting SCM on $host"

    ssh -i "$ssh_key_expanded" -p "$SSH_PORT" -o StrictHostKeyChecking=no "$SSH_USER@$host" "
        # Set up environment variables
        export JAVA_HOME=/usr/lib/jvm/java
        export OZONE_HOME=/opt/ozone
        export OZONE_CONF_DIR=/opt/ozone/conf/scm
        export PATH=\"\$OZONE_HOME/bin:\$PATH\"

        # Find and use the actual JAVA_HOME if java is installed
        if command -v java >/dev/null 2>&1; then
            java_bin=\$(which java)
            if [[ -L \"\$java_bin\" ]]; then
                java_bin=\$(readlink -f \"\$java_bin\")
            fi
            export JAVA_HOME=\$(dirname \"\$(dirname \"\$java_bin\")\")
        fi

        # Find ozone binary and set OZONE_HOME accordingly
        if command -v ozone >/dev/null 2>&1; then
            OZONE_CMD=\"ozone\"
        elif [[ -f /opt/ozone/bin/ozone ]]; then
            OZONE_CMD=\"/opt/ozone/bin/ozone\"
            export OZONE_HOME=/opt/ozone
        elif [[ -f /usr/local/ozone/bin/ozone ]]; then
            OZONE_CMD=\"/usr/local/ozone/bin/ozone\"
            export OZONE_HOME=/usr/local/ozone
        else
            echo \"ERROR: Ozone command not found\"
            exit 1
        fi

        # Ensure data directories exist with proper permissions before formatting
        echo \"Ensuring SCM data directories exist with proper permissions...\"
        sudo mkdir -p \"$OZONE_SCM_DB_DIRS\" \"$OZONE_SCM_HA_RATIS_STORAGE_DIR\" \"$OZONE_SCM_METADATA_DIRS\"
        sudo chown -R \$(whoami):\$(id -gn) \"$OZONE_SCM_DB_DIRS\" \"$OZONE_SCM_HA_RATIS_STORAGE_DIR\" \"$OZONE_SCM_METADATA_DIRS\"
        sudo chmod -R 750 \"$OZONE_SCM_DB_DIRS\" \"$OZONE_SCM_HA_RATIS_STORAGE_DIR\" \"$OZONE_SCM_METADATA_DIRS\"

        # Format SCM if not already formatted
        echo \"Formatting SCM with OZONE_CONF_DIR=\$OZONE_CONF_DIR...\"
        \$OZONE_CMD scm --init || echo \"SCM may already be formatted\"
    "
}

# Function to format OM
format_om() {
    local host=$1
    local ssh_key_expanded="${SSH_PRIVATE_KEY_FILE/#\~/$HOME}"

    info "Formatting OM on $host"

    ssh -i "$ssh_key_expanded" -p "$SSH_PORT" -o StrictHostKeyChecking=no "$SSH_USER@$host" "
        # Set up environment variables
        export JAVA_HOME=/usr/lib/jvm/java
        export OZONE_HOME=/opt/ozone
        export OZONE_CONF_DIR=/opt/ozone/conf/om
        export PATH=\"\$OZONE_HOME/bin:\$PATH\"

        # Find and use the actual JAVA_HOME if java is installed
        if command -v java >/dev/null 2>&1; then
            java_bin=\$(which java)
            if [[ -L \"\$java_bin\" ]]; then
                java_bin=\$(readlink -f \"\$java_bin\")
            fi
            export JAVA_HOME=\$(dirname \"\$(dirname \"\$java_bin\")\")
        fi

        # Find ozone binary and set OZONE_HOME accordingly
        if command -v ozone >/dev/null 2>&1; then
            OZONE_CMD=\"ozone\"
        elif [[ -f /opt/ozone/bin/ozone ]]; then
            OZONE_CMD=\"/opt/ozone/bin/ozone\"
            export OZONE_HOME=/opt/ozone
        elif [[ -f /usr/local/ozone/bin/ozone ]]; then
            OZONE_CMD=\"/usr/local/ozone/bin/ozone\"
            export OZONE_HOME=/usr/local/ozone
        else
            echo \"ERROR: Ozone command not found\"
            exit 1
        fi

        # Ensure data directories exist with proper permissions before formatting
        echo \"Ensuring OM data directories exist with proper permissions...\"
        sudo mkdir -p \"$OZONE_OM_DB_DIR\" \"$OZONE_METADATA_DIRS\" \"$OZONE_OM_RATIS_STORAGE_DIR\"
        sudo chown -R \$(whoami):\$(id -gn) \"$OZONE_OM_DB_DIR\" \"$OZONE_METADATA_DIRS\" \"$OZONE_OM_RATIS_STORAGE_DIR\"
        sudo chmod -R 750 \"$OZONE_OM_DB_DIR\" \"$OZONE_METADATA_DIRS\" \"$OZONE_OM_RATIS_STORAGE_DIR\"

        # Format OM if not already formatted
        echo \"Formatting OM with OZONE_CONF_DIR=\$OZONE_CONF_DIR...\"
        \$OZONE_CMD om --init || echo \"OM may already be formatted\"
    "
}

# Function to start SCM
start_scm() {
    local host=$1
    local ssh_key_expanded="${SSH_PRIVATE_KEY_FILE/#\~/$HOME}"

    info "Starting SCM on $host"

    ssh -i "$ssh_key_expanded" -p "$SSH_PORT" -o StrictHostKeyChecking=no "$SSH_USER@$host" '
        # Set up environment variables
        export JAVA_HOME=/usr/lib/jvm/java
        export OZONE_HOME=/opt/ozone
        export OZONE_CONF_DIR=/opt/ozone/conf/scm
        export PATH="$OZONE_HOME/bin:$PATH"

        # Find and use the actual JAVA_HOME if java is installed
        if command -v java >/dev/null 2>&1; then
            java_bin=$(which java)
            if [[ -L "$java_bin" ]]; then
                java_bin=$(readlink -f "$java_bin")
            fi
            export JAVA_HOME=$(dirname "$(dirname "$java_bin")")
        fi

        # Find ozone binary and set OZONE_HOME accordingly
        if command -v ozone >/dev/null 2>&1; then
            OZONE_CMD="ozone"
        elif [[ -f /opt/ozone/bin/ozone ]]; then
            OZONE_CMD="/opt/ozone/bin/ozone"
            export OZONE_HOME=/opt/ozone
        elif [[ -f /usr/local/ozone/bin/ozone ]]; then
            OZONE_CMD="/usr/local/ozone/bin/ozone"
            export OZONE_HOME=/usr/local/ozone
        else
            echo "ERROR: Ozone command not found"
            exit 1
        fi

        # Check if SCM is already running
        if ps aux | grep -v grep | grep "org.apache.hadoop.hdds.scm.server.StorageContainerManager" >/dev/null; then
            echo "SCM is already running"
        else
            echo "Starting SCM in background with OZONE_CONF_DIR=$OZONE_CONF_DIR..."
            nohup $OZONE_CMD --daemon start scm > /tmp/scm.log 2>&1 &
            sleep 5
            echo "SCM startup initiated"
        fi
    '
}

# Function to start OM
start_om() {
    local host=$1
    local ssh_key_expanded="${SSH_PRIVATE_KEY_FILE/#\~/$HOME}"

    info "Starting OM on $host"

    ssh -i "$ssh_key_expanded" -p "$SSH_PORT" -o StrictHostKeyChecking=no "$SSH_USER@$host" '
        # Set up environment variables
        export JAVA_HOME=/usr/lib/jvm/java
        export OZONE_HOME=/opt/ozone
        export OZONE_CONF_DIR=/opt/ozone/conf/om
        export PATH="$OZONE_HOME/bin:$PATH"

        # Find and use the actual JAVA_HOME if java is installed
        if command -v java >/dev/null 2>&1; then
            java_bin=$(which java)
            if [[ -L "$java_bin" ]]; then
                java_bin=$(readlink -f "$java_bin")
            fi
            export JAVA_HOME=$(dirname "$(dirname "$java_bin")")
        fi

        # Find ozone binary and set OZONE_HOME accordingly
        if command -v ozone >/dev/null 2>&1; then
            OZONE_CMD="ozone"
        elif [[ -f /opt/ozone/bin/ozone ]]; then
            OZONE_CMD="/opt/ozone/bin/ozone"
            export OZONE_HOME=/opt/ozone
        elif [[ -f /usr/local/ozone/bin/ozone ]]; then
            OZONE_CMD="/usr/local/ozone/bin/ozone"
            export OZONE_HOME=/usr/local/ozone
        else
            echo "ERROR: Ozone command not found"
            exit 1
        fi

        # Check if OM is already running
        if ps aux | grep -v grep | grep "org.apache.hadoop.ozone.om.OzoneManager" >/dev/null; then
            echo "OM is already running"
        else
            echo "Starting OM in background with OZONE_CONF_DIR=$OZONE_CONF_DIR..."
            nohup $OZONE_CMD --daemon start om > /tmp/om.log 2>&1 &
            sleep 5
            echo "OM startup initiated"
        fi
    '
}

# Function to start DataNode
start_datanode() {
    local host=$1
    local ssh_key_expanded="${SSH_PRIVATE_KEY_FILE/#\~/$HOME}"

    info "Starting DataNode on $host"

    ssh -i "$ssh_key_expanded" -p "$SSH_PORT" -o StrictHostKeyChecking=no "$SSH_USER@$host" "
        # Set up environment variables
        export JAVA_HOME=/usr/lib/jvm/java
        export OZONE_HOME=/opt/ozone
        export OZONE_CONF_DIR=/opt/ozone/conf/datanode
        export PATH=\"\$OZONE_HOME/bin:\$PATH\"

        # Find and use the actual JAVA_HOME if java is installed
        if command -v java >/dev/null 2>&1; then
            java_bin=\$(which java)
            if [[ -L \"\$java_bin\" ]]; then
                java_bin=\$(readlink -f \"\$java_bin\")
            fi
            export JAVA_HOME=\$(dirname \"\$(dirname \"\$java_bin\")\")
        fi

        # Find ozone binary and set OZONE_HOME accordingly
        if command -v ozone >/dev/null 2>&1; then
            OZONE_CMD=\"ozone\"
        elif [[ -f /opt/ozone/bin/ozone ]]; then
            OZONE_CMD=\"/opt/ozone/bin/ozone\"
            export OZONE_HOME=/opt/ozone
        elif [[ -f /usr/local/ozone/bin/ozone ]]; then
            OZONE_CMD=\"/usr/local/ozone/bin/ozone\"
            export OZONE_HOME=/usr/local/ozone
        else
            echo \"ERROR: Ozone command not found\"
            exit 1
        fi

        # Ensure data directories exist with proper permissions before starting
        echo \"Ensuring DataNode data directories exist with proper permissions...\"
        sudo mkdir -p \"$OZONE_SCM_DATANODE_ID_DIR\" \"$DFS_CONTAINER_RATIS_DATANODE_STORAGE_DIR\" \"$HDDS_DATANODE_DIR\" \"$OZONE_DATANODE_METADATA_DIRS\"
        sudo chown -R \$(whoami):\$(id -gn) \"$OZONE_SCM_DATANODE_ID_DIR\" \"$DFS_CONTAINER_RATIS_DATANODE_STORAGE_DIR\" \"$HDDS_DATANODE_DIR\" \"$OZONE_DATANODE_METADATA_DIRS\"
        sudo chmod -R 750 \"$OZONE_SCM_DATANODE_ID_DIR\" \"$DFS_CONTAINER_RATIS_DATANODE_STORAGE_DIR\" \"$HDDS_DATANODE_DIR\" \"$OZONE_DATANODE_METADATA_DIRS\"

        # Check if DataNode is already running
        if ps aux | grep -v grep | grep \"org.apache.hadoop.ozone.HddsDatanodeService\" >/dev/null; then
            echo \"DataNode is already running\"
        else
            echo \"Starting DataNode in background with OZONE_CONF_DIR=\$OZONE_CONF_DIR...\"
            nohup \$OZONE_CMD --daemon start datanode > /tmp/datanode.log 2>&1 &
            sleep 5
            echo \"DataNode startup initiated\"
        fi
    "
}

# Function to start Recon
start_recon() {
    local host=$1
    local ssh_key_expanded="${SSH_PRIVATE_KEY_FILE/#\~/$HOME}"

    info "Starting Recon on $host"

    ssh -i "$ssh_key_expanded" -p "$SSH_PORT" -o StrictHostKeyChecking=no "$SSH_USER@$host" "
        # Set up environment variables
        export JAVA_HOME=/usr/lib/jvm/java
        export OZONE_HOME=/opt/ozone
        export OZONE_CONF_DIR=/opt/ozone/conf/recon
        export PATH=\"\$OZONE_HOME/bin:\$PATH\"

        # Find and use the actual JAVA_HOME if java is installed
        if command -v java >/dev/null 2>&1; then
            java_bin=\$(which java)
            if [[ -L \"\$java_bin\" ]]; then
                java_bin=\$(readlink -f \"\$java_bin\")
            fi
            export JAVA_HOME=\$(dirname \"\$(dirname \"\$java_bin\")\")
        fi

        # Find ozone binary and set OZONE_HOME accordingly
        if command -v ozone >/dev/null 2>&1; then
            OZONE_CMD=\"ozone\"
        elif [[ -f /opt/ozone/bin/ozone ]]; then
            OZONE_CMD=\"/opt/ozone/bin/ozone\"
            export OZONE_HOME=/opt/ozone
        elif [[ -f /usr/local/ozone/bin/ozone ]]; then
            OZONE_CMD=\"/usr/local/ozone/bin/ozone\"
            export OZONE_HOME=/usr/local/ozone
        else
            echo \"ERROR: Ozone command not found\"
            exit 1
        fi

        # Ensure data directories exist with proper permissions before starting
        echo \"Ensuring Recon data directories exist with proper permissions...\"
        sudo mkdir -p \"$OZONE_RECON_DB_DIR\" \"$OZONE_RECON_SCM_DB_DIRS\" \"$OZONE_RECON_OM_DB_DIR\" \"$OZONE_RECON_METADATA_DIRS\"
        sudo chown -R \$(whoami):\$(id -gn) \"$OZONE_RECON_DB_DIR\" \"$OZONE_RECON_SCM_DB_DIRS\" \"$OZONE_RECON_OM_DB_DIR\" \"$OZONE_RECON_METADATA_DIRS\"
        sudo chmod -R 750 \"$OZONE_RECON_DB_DIR\" \"$OZONE_RECON_SCM_DB_DIRS\" \"$OZONE_RECON_OM_DB_DIR\" \"$OZONE_RECON_METADATA_DIRS\"

        # Check if Recon is already running
        if ps aux | grep -v grep | grep \"org.apache.hadoop.ozone.recon.ReconServer\" >/dev/null; then
            echo \"Recon is already running\"
        else
            # Ensure Recon directories exist with proper permissions
            echo \"Ensuring Recon directories exist with proper permissions...\"
            sudo mkdir -p /var/lib/hadoop-ozone/recon/data
            sudo mkdir -p /var/lib/hadoop-ozone/recon/scm/data
            sudo mkdir -p /var/lib/hadoop-ozone/recon/om/data
<<<<<<< HEAD
            sudo chown -R $(whoami):$(id -gn) /var/lib/hadoop-ozone/recon

            echo "Starting Recon in background with OZONE_CONF_DIR=$OZONE_CONF_DIR..."
            nohup $OZONE_CMD --daemon start recon > /tmp/recon.log 2>&1 &
=======
            sudo chown -R \$(whoami):\$(id -gn) /var/lib/hadoop-ozone/recon
                        
            echo \"Starting Recon in background with OZONE_CONF_DIR=\$OZONE_CONF_DIR...\"
            nohup \$OZONE_CMD --daemon start recon > /tmp/recon.log 2>&1 &
>>>>>>> c9a85d6a
            sleep 5
            echo \"Recon startup initiated\"
        fi
    "
}

# Function to start S3 Gateway
start_s3gateway() {
    local host=$1
    local ssh_key_expanded="${SSH_PRIVATE_KEY_FILE/#\~/$HOME}"

    info "Starting S3 Gateway on $host"

    ssh -i "$ssh_key_expanded" -p "$SSH_PORT" -o StrictHostKeyChecking=no "$SSH_USER@$host" '
        # Set up environment variables
        export JAVA_HOME=/usr/lib/jvm/java
        export OZONE_HOME=/opt/ozone
        export PATH="$OZONE_HOME/bin:$PATH"

        # Find and use the actual JAVA_HOME if java is installed
        if command -v java >/dev/null 2>&1; then
            java_bin=$(which java)
            if [[ -L "$java_bin" ]]; then
                java_bin=$(readlink -f "$java_bin")
            fi
            export JAVA_HOME=$(dirname "$(dirname "$java_bin")")
        fi

        # Find ozone binary and set OZONE_HOME accordingly
        if command -v ozone >/dev/null 2>&1; then
            OZONE_CMD="ozone"
        elif [[ -f /opt/ozone/bin/ozone ]]; then
            OZONE_CMD="/opt/ozone/bin/ozone"
            export OZONE_HOME=/opt/ozone
        elif [[ -f /usr/local/ozone/bin/ozone ]]; then
            OZONE_CMD="/usr/local/ozone/bin/ozone"
            export OZONE_HOME=/usr/local/ozone
        else
            echo "ERROR: Ozone command not found"
            exit 1
        fi

        # Check if S3 Gateway is already running
        if pgrep -f "org.apache.hadoop.ozone.s3.Gateway" >/dev/null; then
            echo "S3 Gateway is already running"
        else
            echo "Starting S3 Gateway in background..."
            nohup $OZONE_CMD --daemon start s3g > /tmp/s3gateway.log 2>&1 &
            sleep 5
            echo "S3 Gateway startup initiated"
        fi
    '
}

# Function to start HttpFS
start_httpfs() {
    local host=$1
    local ssh_key_expanded="${SSH_PRIVATE_KEY_FILE/#\~/$HOME}"

    info "Starting HttpFS on $host"

    ssh -i "$ssh_key_expanded" -p "$SSH_PORT" -o StrictHostKeyChecking=no "$SSH_USER@$host" '
        # Set up environment variables
        export JAVA_HOME=/usr/lib/jvm/java
        export OZONE_HOME=/opt/ozone
        export PATH="$OZONE_HOME/bin:$PATH"

        # Find and use the actual JAVA_HOME if java is installed
        if command -v java >/dev/null 2>&1; then
            java_bin=$(which java)
            if [[ -L "$java_bin" ]]; then
                java_bin=$(readlink -f "$java_bin")
            fi
            export JAVA_HOME=$(dirname "$(dirname "$java_bin")")
        fi

        # Find ozone binary and set OZONE_HOME accordingly
        if command -v ozone >/dev/null 2>&1; then
            OZONE_CMD="ozone"
        elif [[ -f /opt/ozone/bin/ozone ]]; then
            OZONE_CMD="/opt/ozone/bin/ozone"
            export OZONE_HOME=/opt/ozone
        elif [[ -f /usr/local/ozone/bin/ozone ]]; then
            OZONE_CMD="/usr/local/ozone/bin/ozone"
            export OZONE_HOME=/usr/local/ozone
        else
            echo "ERROR: Ozone command not found"
            exit 1
        fi

        # Check if HttpFS is already running
        if pgrep -f "org.apache.hadoop.fs.http.server.HttpFSServerWebApp" >/dev/null; then
            echo "HttpFS is already running"
        else
            echo "Starting HttpFS in background..."
            nohup $OZONE_CMD --daemon start httpfs > /tmp/httpfs.log 2>&1 &
            sleep 5
            echo "HttpFS startup initiated"
        fi
    '
}

# Function to wait for safe mode exit
wait_for_safe_mode_exit() {
    local primary_host=$1
    local ssh_key_expanded="${SSH_PRIVATE_KEY_FILE/#\~/$HOME}"
    local max_attempts=60
    local attempt=0

    info "Waiting for Ozone to exit safe mode on $primary_host"

    while [[ $attempt -lt $max_attempts ]]; do
        log "Checking safe mode status (attempt $((attempt + 1))/$max_attempts)..."

        # Check safe mode status
        safe_mode_result=$(ssh -i "$ssh_key_expanded" -p "$SSH_PORT" -o StrictHostKeyChecking=no "$SSH_USER@$primary_host" '
            # Set up environment variables
            export JAVA_HOME=/usr/lib/jvm/java
            export OZONE_HOME=/opt/ozone
            export PATH="$OZONE_HOME/bin:$PATH"

            # Find and use the actual JAVA_HOME if java is installed
            if command -v java >/dev/null 2>&1; then
                java_bin=$(which java)
                if [[ -L "$java_bin" ]]; then
                    java_bin=$(readlink -f "$java_bin")
                fi
                export JAVA_HOME=$(dirname "$(dirname "$java_bin")")
            fi

            # Find ozone binary and set OZONE_HOME accordingly
            if command -v ozone >/dev/null 2>&1; then
                OZONE_CMD="ozone"
            elif [[ -f /opt/ozone/bin/ozone ]]; then
                OZONE_CMD="/opt/ozone/bin/ozone"
                export OZONE_HOME=/opt/ozone
            elif [[ -f /usr/local/ozone/bin/ozone ]]; then
                OZONE_CMD="/usr/local/ozone/bin/ozone"
                export OZONE_HOME=/usr/local/ozone
            else
                echo "ERROR: Ozone command not found"
                exit 1
            fi

            # Check safe mode
            $OZONE_CMD admin safemode status 2>/dev/null || echo "FAILED"
        ' 2>/dev/null || echo "FAILED")

        if [[ "$safe_mode_result" == *"OFF"* ]] || [[ "$safe_mode_result" == *"exited"* ]] || [[ "$safe_mode_result" == *"out of safe mode"* ]]; then
            log "Ozone has successfully exited safe mode!"
            return 0
        elif [[ "$safe_mode_result" == "FAILED" ]]; then
            warn "Unable to check safe mode status, services may still be starting up"
        else
            info "Safe mode status: $safe_mode_result"
        fi

        sleep 10
        ((attempt++))
    done

    warn "Timeout waiting for safe mode exit after $((max_attempts * 10)) seconds"
    warn "You may need to manually check the status with: ozone admin safemode status"
    return 1
}

# Function to check service status
check_service_status() {
    local host=$1
    local ssh_key_expanded="${SSH_PRIVATE_KEY_FILE/#\~/$HOME}"

    info "Checking service status on $host"

    ssh -i "$ssh_key_expanded" -p "$SSH_PORT" -o StrictHostKeyChecking=no "$SSH_USER@$host" '
        echo "Checking running Ozone processes:"

        scm_pid=$(ps aux | grep -v grep | grep "org.apache.hadoop.hdds.scm.server.StorageContainerManager" | awk "{print \$2}" | head -1)
        if [[ -n "$scm_pid" ]]; then
            echo "  ✓ SCM is running (PID: $scm_pid)"
        else
            echo "  ✗ SCM is not running"
        fi

        om_pid=$(ps aux | grep -v grep | grep "org.apache.hadoop.ozone.om.OzoneManager" | awk "{print \$2}" | head -1)
        if [[ -n "$om_pid" ]]; then
            echo "  ✓ OM is running (PID: $om_pid)"
        else
            echo "  ✗ OM is not running"
        fi

        datanode_pid=$(ps aux | grep -v grep | grep "org.apache.hadoop.ozone.HddsDatanodeService" | awk "{print \$2}" | head -1)
        if [[ -n "$datanode_pid" ]]; then
            echo "  ✓ DataNode is running (PID: $datanode_pid)"
        else
            echo "  ✗ DataNode is not running"
        fi

        recon_pid=$(ps aux | grep -v grep | grep "org.apache.hadoop.ozone.recon.ReconServer" | awk "{print \$2}" | head -1)
        if [[ -n "$recon_pid" ]]; then
            echo "  ✓ Recon is running (PID: $recon_pid)"
        else
            echo "  ✗ Recon is not running"
        fi

        if pgrep -f "org.apache.hadoop.ozone.s3.Gateway" >/dev/null; then
            echo "  ✓ S3 Gateway is running (PID: $(pgrep -f "org.apache.hadoop.ozone.s3.Gateway"))"
        else
            echo "  ✗ S3 Gateway is not running"
        fi

        if pgrep -f "org.apache.hadoop.fs.http.server.HttpFSServerWebApp" >/dev/null; then
            echo "  ✓ HttpFS is running (PID: $(pgrep -f "org.apache.hadoop.fs.http.server.HttpFSServerWebApp"))"
        else
            echo "  ✗ HttpFS is not running"
        fi
    '
}

# Main function
main() {
    log "Starting Ozone Services"

    # Load configuration
    load_config

    # Convert CLUSTER_HOSTS to array
    IFS=',' read -ra HOSTS <<< "$CLUSTER_HOSTS"

    if [[ ${#HOSTS[@]} -eq 0 ]]; then
        error "No hosts specified in CLUSTER_HOSTS"
        exit 1
    fi

    local primary_host=$(echo "${HOSTS[0]}" | xargs)

    # Check Ozone installation on all hosts
    log "Checking Ozone installation on all hosts..."
    for host in "${HOSTS[@]}"; do
        host=$(echo "$host" | xargs)
        if ! check_ozone_installation "$host"; then
            error "Ozone installation check failed on $host"
            exit 1
        fi
    done

    # Format SCM on primary host
    format_scm "$primary_host"

    # Start SCM on primary host (SCM must start before formatting OM)
    start_scm "$primary_host"

    # Wait a bit for SCM to start
    sleep 10

    # Format OM on primary host (after SCM is running)
    format_om "$primary_host"

    # Start OM on primary host
    start_om "$primary_host"

    # Wait a bit for OM to start
    sleep 10

    # Start DataNodes on all hosts
    for host in "${HOSTS[@]}"; do
        host=$(echo "$host" | xargs)
        start_datanode "$host"
    done

    # Start Recon on primary host
    start_recon "$primary_host"

    # Start S3 Gateway on primary host
    start_s3gateway "$primary_host"

    # Start HttpFS on primary host
    start_httpfs "$primary_host"

    # Wait for services to fully start
    log "Waiting for services to start up..."
    sleep 30

    # Check service status on all hosts
    for host in "${HOSTS[@]}"; do
        host=$(echo "$host" | xargs)
        check_service_status "$host"
    done

    # Wait for safe mode exit
    wait_for_safe_mode_exit "$primary_host"

    log "Ozone services startup completed!"
    log ""
    log "Service URLs (on $primary_host):"
    log "  SCM Web UI: http://$primary_host:9876"
    log "  OM Web UI: http://$primary_host:9874"
    log "  Recon Web UI: http://$primary_host:9888"
    log "  S3 Gateway: http://$primary_host:9878"
    log "  HttpFS: http://$primary_host:14000"
    log ""
    log "To check cluster status:"
    log "  ozone admin safemode status"
    log "  ozone admin cluster info"
}

# Check if script is being sourced or executed
if [[ "${BASH_SOURCE[0]}" == "${0}" ]]; then
    main "$@"
fi<|MERGE_RESOLUTION|>--- conflicted
+++ resolved
@@ -396,17 +396,10 @@
             sudo mkdir -p /var/lib/hadoop-ozone/recon/data
             sudo mkdir -p /var/lib/hadoop-ozone/recon/scm/data
             sudo mkdir -p /var/lib/hadoop-ozone/recon/om/data
-<<<<<<< HEAD
-            sudo chown -R $(whoami):$(id -gn) /var/lib/hadoop-ozone/recon
-
-            echo "Starting Recon in background with OZONE_CONF_DIR=$OZONE_CONF_DIR..."
-            nohup $OZONE_CMD --daemon start recon > /tmp/recon.log 2>&1 &
-=======
             sudo chown -R \$(whoami):\$(id -gn) /var/lib/hadoop-ozone/recon
                         
             echo \"Starting Recon in background with OZONE_CONF_DIR=\$OZONE_CONF_DIR...\"
             nohup \$OZONE_CMD --daemon start recon > /tmp/recon.log 2>&1 &
->>>>>>> c9a85d6a
             sleep 5
             echo \"Recon startup initiated\"
         fi
